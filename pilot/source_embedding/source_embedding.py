#!/usr/bin/env python3
# -*- coding: utf-8 -*-
from abc import ABC, abstractmethod

from langchain.embeddings import HuggingFaceEmbeddings
<<<<<<< HEAD
from langchain.vectorstores import Chroma
from langchain.vectorstores import Milvus

from typing import List, Optional, Dict


from pilot.configs.model_config import VECTOR_STORE_TYPE, VECTOR_STORE_CONFIG
from pilot.vector_store.milvus_store import MilvusStore
=======
from typing import List, Optional, Dict

from pilot.configs.config import Config
from pilot.vector_store.connector import VectorStoreConnector
>>>>>>> 0ae64175

registered_methods = []
CFG = Config()


def register(method):
    registered_methods.append(method.__name__)
    return method


class SourceEmbedding(ABC):
    """base class for read data source embedding pipeline.
    include data read, data process, data split, data to vector, data index vector store
    Implementations should implement the  method
    """

    def __init__(self, file_path, model_name, vector_store_config, embedding_args: Optional[Dict] = None):
        """Initialize with Loader url, model_name, vector_store_config"""
        self.file_path = file_path
        self.model_name = model_name
        self.vector_store_config = vector_store_config
        self.embedding_args = embedding_args
        self.embeddings = HuggingFaceEmbeddings(model_name=self.model_name)

<<<<<<< HEAD
        if VECTOR_STORE_TYPE == "milvus":
            print(VECTOR_STORE_CONFIG)
            if self.vector_store_config.get("text_field") is None:
                self.vector_store_client = MilvusStore({"url": VECTOR_STORE_CONFIG["url"],
                                            "port": VECTOR_STORE_CONFIG["port"],
                                            "embedding": self.embeddings})
            else:
                self.vector_store_client = Milvus(embedding_function=self.embeddings, collection_name=self.vector_store_config["vector_store_name"], text_field="content",
                                            connection_args={"host": VECTOR_STORE_CONFIG["url"], "port": VECTOR_STORE_CONFIG["port"]})
        else:
            persist_dir = os.path.join(self.vector_store_config["vector_store_path"],
                                       self.vector_store_config["vector_store_name"] + ".vectordb")
            self.vector_store_client = Chroma(persist_directory=persist_dir, embedding_function=self.embeddings)
=======
        vector_store_config["embeddings"] = self.embeddings
        self.vector_client = VectorStoreConnector(CFG.VECTOR_STORE_TYPE, vector_store_config)
>>>>>>> 0ae64175

    @abstractmethod
    @register
    def read(self) -> List[ABC]:
        """read datasource into document objects."""
    @register
    def data_process(self, text):
        """pre process data."""

    @register
    def text_split(self, text):
        """text split chunk"""
        pass

    @register
    def text_to_vector(self, docs):
        """transform vector"""
        pass

    @register
    def index_to_store(self, docs):
        """index to vector store"""
<<<<<<< HEAD

        if VECTOR_STORE_TYPE == "chroma":
            persist_dir = os.path.join(self.vector_store_config["vector_store_path"],
                                       self.vector_store_config["vector_store_name"] + ".vectordb")
            self.vector_store = Chroma.from_documents(docs, self.embeddings, persist_directory=persist_dir)
            self.vector_store.persist()

        elif VECTOR_STORE_TYPE == "milvus":
            self.vector_store = MilvusStore({"url": VECTOR_STORE_CONFIG["url"],
                                        "port": VECTOR_STORE_CONFIG["port"],
                                        "embedding": self.embeddings})
            self.vector_store.init_schema_and_load(self.vector_store_config["vector_store_name"], docs)
=======
        self.vector_client.load_document(docs)
>>>>>>> 0ae64175

    @register
    def similar_search(self, doc, topk):
        """vector store similarity_search"""
        return self.vector_client.similar_search(doc, topk)

    def source_embedding(self):
        if 'read' in registered_methods:
            text = self.read()
        if 'data_process' in registered_methods:
            text = self.data_process(text)
        if 'text_split' in registered_methods:
            self.text_split(text)
        if 'text_to_vector' in registered_methods:
            self.text_to_vector(text)
        if 'index_to_store' in registered_methods:
            self.index_to_store(text)

    def batch_embedding(self):
        if 'read_batch' in registered_methods:
            text = self.read_batch()
        if 'data_process' in registered_methods:
            text = self.data_process(text)
        if 'text_split' in registered_methods:
            self.text_split(text)
        if 'text_to_vector' in registered_methods:
            self.text_to_vector(text)
        if 'index_to_store' in registered_methods:
            self.index_to_store(text)<|MERGE_RESOLUTION|>--- conflicted
+++ resolved
@@ -3,21 +3,10 @@
 from abc import ABC, abstractmethod
 
 from langchain.embeddings import HuggingFaceEmbeddings
-<<<<<<< HEAD
-from langchain.vectorstores import Chroma
-from langchain.vectorstores import Milvus
-
-from typing import List, Optional, Dict
-
-
-from pilot.configs.model_config import VECTOR_STORE_TYPE, VECTOR_STORE_CONFIG
-from pilot.vector_store.milvus_store import MilvusStore
-=======
 from typing import List, Optional, Dict
 
 from pilot.configs.config import Config
 from pilot.vector_store.connector import VectorStoreConnector
->>>>>>> 0ae64175
 
 registered_methods = []
 CFG = Config()
@@ -42,24 +31,8 @@
         self.embedding_args = embedding_args
         self.embeddings = HuggingFaceEmbeddings(model_name=self.model_name)
 
-<<<<<<< HEAD
-        if VECTOR_STORE_TYPE == "milvus":
-            print(VECTOR_STORE_CONFIG)
-            if self.vector_store_config.get("text_field") is None:
-                self.vector_store_client = MilvusStore({"url": VECTOR_STORE_CONFIG["url"],
-                                            "port": VECTOR_STORE_CONFIG["port"],
-                                            "embedding": self.embeddings})
-            else:
-                self.vector_store_client = Milvus(embedding_function=self.embeddings, collection_name=self.vector_store_config["vector_store_name"], text_field="content",
-                                            connection_args={"host": VECTOR_STORE_CONFIG["url"], "port": VECTOR_STORE_CONFIG["port"]})
-        else:
-            persist_dir = os.path.join(self.vector_store_config["vector_store_path"],
-                                       self.vector_store_config["vector_store_name"] + ".vectordb")
-            self.vector_store_client = Chroma(persist_directory=persist_dir, embedding_function=self.embeddings)
-=======
         vector_store_config["embeddings"] = self.embeddings
         self.vector_client = VectorStoreConnector(CFG.VECTOR_STORE_TYPE, vector_store_config)
->>>>>>> 0ae64175
 
     @abstractmethod
     @register
@@ -82,22 +55,7 @@
     @register
     def index_to_store(self, docs):
         """index to vector store"""
-<<<<<<< HEAD
-
-        if VECTOR_STORE_TYPE == "chroma":
-            persist_dir = os.path.join(self.vector_store_config["vector_store_path"],
-                                       self.vector_store_config["vector_store_name"] + ".vectordb")
-            self.vector_store = Chroma.from_documents(docs, self.embeddings, persist_directory=persist_dir)
-            self.vector_store.persist()
-
-        elif VECTOR_STORE_TYPE == "milvus":
-            self.vector_store = MilvusStore({"url": VECTOR_STORE_CONFIG["url"],
-                                        "port": VECTOR_STORE_CONFIG["port"],
-                                        "embedding": self.embeddings})
-            self.vector_store.init_schema_and_load(self.vector_store_config["vector_store_name"], docs)
-=======
         self.vector_client.load_document(docs)
->>>>>>> 0ae64175
 
     @register
     def similar_search(self, doc, topk):
