--- conflicted
+++ resolved
@@ -19,8 +19,7 @@
 ROOT_PATH = os.path.dirname(os.path.dirname(os.path.dirname(os.path.abspath(__file__))))
 sys.path.append(ROOT_PATH)
 
-from pilot.configs.model_config import DB_SETTINGS, KNOWLEDGE_UPLOAD_ROOT_PATH, LLM_MODEL_CONFIG, VECTOR_SEARCH_TOP_K, \
-    VECTOR_STORE_CONFIG
+from pilot.configs.model_config import KNOWLEDGE_UPLOAD_ROOT_PATH, LLM_MODEL_CONFIG, VECTOR_SEARCH_TOP_K
 from pilot.server.vectordb_qa import KnownLedgeBaseQA
 from pilot.connections.mysql import MySQLOperator
 from pilot.source_embedding.knowledge_embedding import KnowledgeEmbedding
@@ -268,19 +267,9 @@
         skip_echo_len = len(prompt.replace("</s>", " ")) + 1
 
     if mode == conversation_types["custome"] and not db_selector:
-<<<<<<< HEAD
-        # persist_dir = os.path.join(KNOWLEDGE_UPLOAD_ROOT_PATH, vector_store_name["vs_name"])
-        print("vector store type: ", VECTOR_STORE_CONFIG)
-        print("vector store name: ", vector_store_name["vs_name"])
-        vector_store_config = VECTOR_STORE_CONFIG
-        vector_store_config["vector_store_name"] = vector_store_name["vs_name"]
-        vector_store_config["text_field"] = "content"
-        vector_store_config["vector_store_path"] = KNOWLEDGE_UPLOAD_ROOT_PATH
-=======
         print("vector store name: ", vector_store_name["vs_name"])
         vector_store_config = {"vector_store_name": vector_store_name["vs_name"], "text_field": "content",
                                "vector_store_path": KNOWLEDGE_UPLOAD_ROOT_PATH}
->>>>>>> 0ae64175
         knowledge_embedding_client = KnowledgeEmbedding(file_path="", model_name=LLM_MODEL_CONFIG["text2vec"],
                                                         local_persist=False,
                                                         vector_store_config=vector_store_config)
