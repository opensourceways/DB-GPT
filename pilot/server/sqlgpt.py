#!/usr/bin/env python3
#-*- coding: utf-8 -*-


import json
import torch
import gradio as gr
from fastchat.serve.inference import generate_stream, compress_module

from transformers import AutoTokenizer, AutoModelForCausalLM
device = "cuda" if torch.cuda.is_available() else "cpu"
BASE_MODE = "/home/magic/workspace/github/DB-GPT/models/vicuna-13b"

tokenizer = AutoTokenizer.from_pretrained(BASE_MODE, use_fast=False)
model = AutoModelForCausalLM.from_pretrained(
    BASE_MODE, 
    low_cpu_mem_usage=True, 
    torch_dtype=torch.float16,
    device_map="auto",
)

def generate(prompt):    
    compress_module(model, device) 
    model.to(device)
    print(model, tokenizer)
    params = {
        "model": "vicuna-13b",
        "prompt": "这是一个用户与助手之间的对话, 助手精通数据库领域的知识, 并能够对数据库领域知识做出非常专业的回答。以下是用户的问题:" + prompt,
        "temperature": 0.7,
        "max_new_tokens": 512,
        "stop": "###"
    }
<<<<<<< HEAD
    output = generate_stream(
        model, tokenizer, params, device, context_len=2048, stream_interval=2)
        
    for chunk in output:
        yield chunk
    #for chunk in output.iter_lines(decode_unicode=False, delimiter=b"\0"):
    #    if chunk:
    #        yield chunk
=======
    for output in generate_stream(
        model, tokenizer, params, device, context_len=2048, stream_interval=1):
        yield output 
>>>>>>> 07675376

if __name__ == "__main__":
    with gr.Blocks() as demo:
        gr.Markdown("数据库SQL生成助手")
        with gr.Tab("SQL生成"):
            text_input = gr.TextArea()
            text_output = gr.TextArea()
            text_button = gr.Button("提交")
        

        text_button.click(generate, inputs=text_input, outputs=text_output)

<<<<<<< HEAD
    demo.queue(concurrency_count=3).launch(server_name="0.0.0.0") 


=======
    demo.queue(concurrency_count=3).launch(server_name="0.0.0.0") 
>>>>>>> 07675376
<|MERGE_RESOLUTION|>--- conflicted
+++ resolved
@@ -30,20 +30,11 @@
         "max_new_tokens": 512,
         "stop": "###"
     }
-<<<<<<< HEAD
     output = generate_stream(
         model, tokenizer, params, device, context_len=2048, stream_interval=2)
         
     for chunk in output:
         yield chunk
-    #for chunk in output.iter_lines(decode_unicode=False, delimiter=b"\0"):
-    #    if chunk:
-    #        yield chunk
-=======
-    for output in generate_stream(
-        model, tokenizer, params, device, context_len=2048, stream_interval=1):
-        yield output 
->>>>>>> 07675376
 
 if __name__ == "__main__":
     with gr.Blocks() as demo:
@@ -56,10 +47,4 @@
 
         text_button.click(generate, inputs=text_input, outputs=text_output)
 
-<<<<<<< HEAD
     demo.queue(concurrency_count=3).launch(server_name="0.0.0.0") 
-
-
-=======
-    demo.queue(concurrency_count=3).launch(server_name="0.0.0.0") 
->>>>>>> 07675376
